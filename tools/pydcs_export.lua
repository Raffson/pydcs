--- conflicted
+++ resolved
@@ -120,21 +120,12 @@
     -- generate export output
     file:write(
 [[# This file is generated from pydcs_export.lua
-<<<<<<< HEAD
 
 from .weapons_data import Weapons
 from . import task
 from .flyingtype import FlyingType
 
 
-=======
-
-from .weapons_data import Weapons
-from . import task
-from .flyingtype import FlyingType
-
-
->>>>>>> 0d765247
 ]])
     writeln(file, 'class '..export_type..'Type(FlyingType):')
     if exportplane then
@@ -323,7 +314,6 @@
 export_aircraft(file, db.Units.Helicopters.Helicopter, 'Helicopter', false)
 file:close()
 
-<<<<<<< HEAD
 -- ground units
 file = io.open(export_path.."vehicles.py", "w")
 
@@ -379,8 +369,6 @@
 end
 writeln(file, "}")
 file:close()
-=======
->>>>>>> 0d765247
 
 -- export country data
 file = io.open(export_path.."countries.py", "w")
@@ -396,10 +384,7 @@
 writeln(file, '# This file is generated from pydcs_export.lua')
 writeln(file, '')
 writeln(file, 'from .country import Country')
-<<<<<<< HEAD
 writeln(file, 'from . import vehicles')
-=======
->>>>>>> 0d765247
 local i = 0
 while i <= country.maxIndex do
     local c = country.by_idx[i]
@@ -414,7 +399,6 @@
         writeln(file, '')
 
         writeln(file, '    class Vehicle:')
-<<<<<<< HEAD
 
         -- sort country vehicles by category
         local unit_categories = {}
@@ -453,12 +437,6 @@
                     writeln(file, '            '..safename..' = vehicles.'..i..'.'..safename)
                 end
             end
-=======
-        local cars = c.Units.Cars.Car
-        for u in pairs(cars) do
-            local safeName = safe_name(cars[u].Name)
-            writeln(file, '        '..safeName..' = "'..cars[u].Name..'"')
->>>>>>> 0d765247
         end
 
         local planes = c.Units.Planes.Plane
